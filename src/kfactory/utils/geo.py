--- conflicted
+++ resolved
@@ -1,9 +1,5 @@
-<<<<<<< HEAD
-from typing import Any, Callable, List, Optional, Sequence, TypeGuard, overload
-=======
 from enum import Enum
 from typing import Any, Callable, List, Optional, Sequence, TypeGuard, cast, overload
->>>>>>> de44159d
 
 import numpy as np
 from numpy.typing import ArrayLike
@@ -199,13 +195,6 @@
                 sections=[sec for sec in layer_list[layer].sections] + [ls]
             )
 
-<<<<<<< HEAD
-        target.shapes(layer).insert(
-            path_pts_to_polygon(
-                *extrude_path_points(
-                    path, width + d * target.library.dbu, start_angle, end_angle
-                )
-=======
     for layer, layer_sec in layer_list.items():
         reg = kdb.Region()
         for section in layer_sec.sections:
@@ -218,7 +207,6 @@
                         end_angle,
                     )
                 ).to_itype(target.library.dbu)
->>>>>>> de44159d
             )
             if section.d_min is not None:
                 _r -= kdb.Region(
@@ -357,19 +345,6 @@
                         )
                     ).to_itype(target.library.dbu)
                 )
-<<<<<<< HEAD
-            )
-    else:
-        for _layer, d in _layer_list:
-            _widths = [w + 2 * d * target.library.dbu for w in widths]  # type: ignore[union-attr]
-            target.shapes(layer).insert(
-                path_pts_to_polygon(
-                    *extrude_path_dynamic_points(
-                        path=path,
-                        widths=_widths,
-                        start_angle=start_angle,
-                        end_angle=end_angle,
-=======
                 if section.d_min is not None:
 
                     def w_min(x: float) -> float:
@@ -384,7 +359,6 @@
                                 end_angle,
                             )
                         ).to_itype(target.library.dbu)
->>>>>>> de44159d
                     )
                 reg.insert(_r)
             target.shapes(layer).insert(reg.merge())
